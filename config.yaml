useFrameAccurateSplit: false
sceneThreshold: 0.3
minusFrames: 2
<<<<<<< HEAD

# 开头片段目录
openDir: open

# 片段输出目录
clipsDir: clips/801_fdt
# 输入视频目录 提取音频的视频输入目录
inputDir: input/801_fdt
# 音频文件目录
musicDir: music/加绒打底裤_有口播
# 音频提取输出目录
audioExtractDir: music/A198薄款打底裤

# 是否启用音频预筛选
enableAudioFilter: false
# 音频长度控制参数（单位：秒）
minAudioDuration: 15    # 最小音频时长
maxAudioDuration: 40   # 最大音频时长

# 合成输出目录
outputDir: output/801

# 视频导出文件名前缀
videoNamePrefix: 801
# 生成新视频数量
numNewVideos: 100

=======
openDir: open/6602/_std/1
openClipsCount: 0
clipsDir: clips/198
inputDir: input/198
musicDir: music/A198薄款打底裤
audioExtractDir: music/A198薄款打底裤
enableAudioFilter: false
minAudioDuration: 15
maxAudioDuration: 40
outputDir: output/A198
videoNamePrefix: 'A198'
numNewVideos: 200
>>>>>>> bd3080b0
minWidth: 720
minHeight: 1280
minVideoRate: 0.9
maxVideoRate: 1.1
minClipDuration: 0.7
maxClipDuration: 6
maxAVDiff: 0.2
ffmpegTimeout: 120
videoShorterAudioMaxDiff: 2
videoLongerAudioMaxDiff: 2
audioConcat:
  inputDir:
    - music/801
  outputDir: music/6602_first
  generateCount: 20
  firstAudio: music/open/6602/1_a_8.5s.mp3
ffmpegVideoCodec: h264_amf
ffmpegPreset: veryfast
ffmpegNvencPreset: p5
ffmpegAmfQuality: balanced
ffmpegThreads: 0
ffmpegCopyOnMux: true
ffmpegRemuxCopy: true
standardize:
  inputDir: input/198/未分析
  outputDirSuffix: _std
  requirePixFmt: yuv420p
  requireSar1: true
  targetFps: null
  targetAspectRatio: '9:16'
  aspectMode: none
  padColor: black
  ensureMinResolution: true
  minWidth: 720
  minHeight: 1280
  scaleFlags: bicubic
  videoCodec: h264_amf
  gop: 60
  crf: 21
fastSplitCopy: true
fastSeekFirst: true
videoMerge:
  inputDirs:
    - open/6602/_std/1
    - output/801/20251030_1544
  outputDir: output/801/merge/20251030_1544
  mergeMode: cross<|MERGE_RESOLUTION|>--- conflicted
+++ resolved
@@ -1,7 +1,6 @@
 useFrameAccurateSplit: false
 sceneThreshold: 0.3
 minusFrames: 2
-<<<<<<< HEAD
 
 # 开头片段目录
 openDir: open
@@ -29,20 +28,6 @@
 # 生成新视频数量
 numNewVideos: 100
 
-=======
-openDir: open/6602/_std/1
-openClipsCount: 0
-clipsDir: clips/198
-inputDir: input/198
-musicDir: music/A198薄款打底裤
-audioExtractDir: music/A198薄款打底裤
-enableAudioFilter: false
-minAudioDuration: 15
-maxAudioDuration: 40
-outputDir: output/A198
-videoNamePrefix: 'A198'
-numNewVideos: 200
->>>>>>> bd3080b0
 minWidth: 720
 minHeight: 1280
 minVideoRate: 0.9
